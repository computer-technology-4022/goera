<<<<<<< HEAD
package main

import (
	"bytes"
	"encoding/json"
	"fmt"
	"io"
	"log"
	"net/http"
	"os"
	"sync"
	"time"
)

type Result string

const (
	Accepted     Result = "Accepted"
	CompileError Result = "CompileError"
	WrongAnswer  Result = "WrongAnswer"
	MemoryLimit  Result = "MemoryLimit"
	TimeLimit    Result = "TimeLimit"
	RuntimeError Result = "RuntimeError"
)

type RunResponse struct {
	SubmissionID uint   `json:"submissionId"`
	Status       Result `json:"status"`
	Output       string `json:"output"`
}

type TestCase struct {
	Input          string `json:"input"`
	ExpectedOutput string `json:"expectedOutput"`
}

type PendingSubmission struct {
	SubmissionID uint       `json:"submissionId"`
	SourceCode   string     `json:"sourceCode"`
	TestCases    []TestCase `json:"testCases"`
	TimeLimit    string     `json:"timeLimit"`
	MemoryLimit  string     `json:"memoryLimit"`
	CPUCount     string     `json:"cpuCount"`
	DockerImage  string     `json:"dockerImage"`
}

var (
	queue []*PendingSubmission
	mu    sync.Mutex
	busy  bool
)

func main() {
	http.HandleFunc("/submit", submitHandler)

	log.Println("Judge service running on :8080")
	log.Fatal(http.ListenAndServe(":8080", nil))
}

func submitHandler(w http.ResponseWriter, r *http.Request) {
	if r.Method != http.MethodPost {
		http.Error(w, "Invalid method", http.StatusMethodNotAllowed)
		return
	}

	var sub PendingSubmission
	if err := json.NewDecoder(r.Body).Decode(&sub); err != nil {
		http.Error(w, "Bad request", http.StatusBadRequest)
		return
	}

	log.Printf("ID=%v", sub.SubmissionID)

	mu.Lock()
	defer mu.Unlock()

	if !busy {
		log.Println("Code-Runner is free. Sending submission immediately.")
		go processSubmission(&sub)
		busy = true
	} else {
		log.Println("Code-Runner busy. Queuing submission.")
		queue = append(queue, &sub)
	}

	w.WriteHeader(http.StatusAccepted)
	w.Write([]byte("Submission accepted"))
}

func runnerDoneHandler() {
	mu.Lock()
	defer mu.Unlock()
	if len(queue) > 0 {
		next := queue[0]
		queue = queue[1:]
		log.Println("Sending next submission from queue.")
		go processSubmission(next)
		busy = true
	} else {
		log.Println("No more submissions. Code-Runner now idle.")
		busy = false
	}
}

func processSubmission(sub *PendingSubmission) {
	result, err := sendToCodeRunner(sub)
	if err != nil {
		log.Printf("Error sending to Code-Runner: %v\n", err)
		return
	}
	log.Printf("Code-Runner response: result=%v\n", result.Status)
	runnerDoneHandler()

	apiURL := fmt.Sprintf("http://localhost:5000/internalapi/judge/%d", sub.SubmissionID)

	requestBody, err := json.Marshal(result)
	if err != nil {
		log.Printf("Error marshaling result: %v\n", err)
		return
	}

	req, err := http.NewRequest("POST", apiURL, bytes.NewBuffer(requestBody))
	if err != nil {
		log.Printf("Error creating request: %v\n", err)
		return
	}
	req.Header.Set("Content-Type", "application/json")
	apiKey := os.Getenv("INTERNAL_API_KEY")
	req.Header.Set("X-API-Key", apiKey)

	client := &http.Client{Timeout: 10 * time.Second}
	resp, err := client.Do(req)
	if err != nil {
		log.Printf("Error sending request to internal API: %v\n", err)
		return
	}
	defer resp.Body.Close()

	if resp.StatusCode != http.StatusOK {
		body, _ := io.ReadAll(resp.Body)
		log.Printf("Internal API returned non-OK status: %d, body: %s\n", resp.StatusCode, string(body))
		return
	}

	log.Println("Successfully sent result to internal API")

}

func sendToCodeRunner(sub *PendingSubmission) (*RunResponse, error) {
	payload, err := json.Marshal(sub)
	if err != nil {
		return nil, fmt.Errorf("failed to marshal submission: %w", err)
	}

	req, err := http.NewRequest("POST", "http://localhost:8081/run", bytes.NewReader(payload))
	if err != nil {
		return nil, err
	}
	req.Header.Set("Content-Type", "application/json")
	apiKey := os.Getenv("INTERNAL_API_KEY")
	req.Header.Set("X-API-Key", apiKey)

	resp, err := http.DefaultClient.Do(req)
	if err != nil {
		return nil, err
	}
	defer resp.Body.Close()

	if resp.StatusCode != http.StatusOK {
		body, _ := io.ReadAll(resp.Body)
		return nil, fmt.Errorf("code-runner API error: %d %s", resp.StatusCode, string(body))
	}

	var result RunResponse
	if err := json.NewDecoder(resp.Body).Decode(&result); err != nil {
		return nil, err
	}

	return &result, nil
}
=======
package main

import (
	"bytes"
	"encoding/json"
	"flag"
	"fmt"
	"io"
	"log"
	"net/http"
	"os"
	"os/exec"
	"os/signal"
	"strings"
	"sync"
	"syscall"
	"time"
)

type Result string

const (
	Accepted     Result = "Accepted"
	CompileError Result = "CompileError"
	WrongAnswer  Result = "WrongAnswer"
	MemoryLimit  Result = "MemoryLimit"
	TimeLimit    Result = "TimeLimit"
	RuntimeError Result = "RuntimeError"
)

type RunResponse struct {
	SubmissionID uint   `json:"submissionId"`
	Status       Result `json:"status"`
	Output       string `json:"output"`
}

type TestCase struct {
	Input          string `json:"input"`
	ExpectedOutput string `json:"expectedOutput"`
}

type PendingSubmission struct {
	SubmissionID uint       `json:"submissionId"`
	SourceCode   string     `json:"sourceCode"`
	TestCases    []TestCase `json:"testCases"`
	TimeLimit    string     `json:"timeLimit"`
	MemoryLimit  string     `json:"memoryLimit"`
	CPUCount     string     `json:"cpuCount"`
	DockerImage  string     `json:"dockerImage"`
}

// CodeRunner represents a code-runner instance
type CodeRunner struct {
	Port    int
	Busy    bool
	Process *exec.Cmd
}

// PortConfig stores information about all code-runner ports
type PortConfig struct {
	Ports []int `json:"ports"` // List of all ports used by code-runners
}

// RunnerProcess stores information about a running code-runner
type RunnerProcess struct {
	Port  int        `json:"port"`
	PID   int        `json:"pid"`
	State string     `json:"state"`
	Time  time.Time  `json:"startTime"`
}

// RunnerState stores the state of all running code-runners
type RunnerState struct {
	Runners []RunnerProcess `json:"runners"`
}

const (
	ConfigFile       = "runner_config.json"
	DefaultPort      = 8081
	RunnerStateFile  = "runner_state.json"
)

var (
	queue []*PendingSubmission
	mu    sync.Mutex
)

// loadPortConfig loads the port configuration from JSON file
func loadPortConfig() PortConfig {
	config := PortConfig{Ports: []int{DefaultPort}}
	
	// Check if config file exists
	if _, err := os.Stat(ConfigFile); os.IsNotExist(err) {
		// Create default config file
		savePortConfig(config)
		return config
	}
	
	// Read config file
	data, err := os.ReadFile(ConfigFile)
	if err != nil {
		log.Printf("Error reading config file: %v, using default config", err)
		return config
	}
	
	// Parse config
	err = json.Unmarshal(data, &config)
	if err != nil {
		log.Printf("Error parsing config file: %v, using default config", err)
		return config
	}
	
	return config
}

// savePortConfig saves the port configuration to JSON file
func savePortConfig(config PortConfig) {
	data, err := json.MarshalIndent(config, "", "  ")
	if err != nil {
		log.Printf("Error encoding config: %v", err)
		return
	}
	
	err = os.WriteFile(ConfigFile, data, 0644)
	if err != nil {
		log.Printf("Error writing config file: %v", err)
	}
}

// addPort adds a port to the port configuration
func addPort(port int) {
	config := loadPortConfig()
	
	// Check if port already exists
	for _, p := range config.Ports {
		if p == port {
			return // Port already in list
		}
	}
	
	// Add port to list
	config.Ports = append(config.Ports, port)
	savePortConfig(config)
}

// removePort removes a port from the port configuration
func removePort(port int) {
	config := loadPortConfig()
	
	// Filter out the port
	newPorts := make([]int, 0)
	for _, p := range config.Ports {
		if p != port {
			newPorts = append(newPorts, p)
		}
	}
	
	config.Ports = newPorts
	savePortConfig(config)
}

// getNextPort gets the next available port
func getNextPort() int {
	config := loadPortConfig()
	
	if len(config.Ports) == 0 {
		return DefaultPort + 1
	}
	
	// Find highest port number
	highestPort := DefaultPort
	for _, port := range config.Ports {
		if port > highestPort {
			highestPort = port
		}
	}
	
	return highestPort + 1
}

// listAllPorts returns a list of all ports in use
func listAllPorts() []int {
	config := loadPortConfig()
	return config.Ports
}

// loadRunnerState loads the state of running code-runners
func loadRunnerState() RunnerState {
	state := RunnerState{Runners: make([]RunnerProcess, 0)}
	
	// Check if state file exists
	if _, err := os.Stat(RunnerStateFile); os.IsNotExist(err) {
		return state
	}
	
	// Read state file
	data, err := os.ReadFile(RunnerStateFile)
	if err != nil {
		log.Printf("Error reading runner state file: %v", err)
		return state
	}
	
	// Parse state
	err = json.Unmarshal(data, &state)
	if err != nil {
		log.Printf("Error parsing runner state file: %v", err)
		return state
	}
	
	return state
}

// saveRunnerState saves the state of running code-runners
func saveRunnerState(state RunnerState) {
	data, err := json.MarshalIndent(state, "", "  ")
	if err != nil {
		log.Printf("Error encoding runner state: %v", err)
		return
	}
	
	err = os.WriteFile(RunnerStateFile, data, 0644)
	if err != nil {
		log.Printf("Error writing runner state file: %v", err)
	}
}

// addRunnerToState adds a runner process to the state file
func addRunnerToState(port, pid int) {
	state := loadRunnerState()
	
	// Check if runner already exists and update it
	for i, runner := range state.Runners {
		if runner.Port == port {
			state.Runners[i].PID = pid
			state.Runners[i].State = "running"
			state.Runners[i].Time = time.Now()
			saveRunnerState(state)
			return
		}
	}
	
	// Add new runner
	state.Runners = append(state.Runners, RunnerProcess{
		Port:  port,
		PID:   pid,
		State: "running",
		Time:  time.Now(),
	})
	
	saveRunnerState(state)
}

// removeRunnerFromState removes a runner process from the state file
func removeRunnerFromState(port int) {
	state := loadRunnerState()
	
	// Filter out the runner with the given port
	newRunners := make([]RunnerProcess, 0)
	for _, runner := range state.Runners {
		if runner.Port != port {
			newRunners = append(newRunners, runner)
		}
	}
	
	state.Runners = newRunners
	saveRunnerState(state)
}

// killCodeRunner kills a code-runner by port
func killCodeRunner(port int) error {
	state := loadRunnerState()
	
	// Find the runner with the given port
	var targetPID int
	found := false
	
	for _, runner := range state.Runners {
		if runner.Port == port {
			targetPID = runner.PID
			found = true
			break
		}
	}
	
	if !found {
		return fmt.Errorf("no code-runner found on port %d", port)
	}
	
	// Kill the process
	process, err := os.FindProcess(targetPID)
	if err != nil {
		return fmt.Errorf("failed to find process with PID %d: %v", targetPID, err)
	}
	
	err = process.Kill()
	if err != nil {
		return fmt.Errorf("failed to kill process with PID %d: %v", targetPID, err)
	}
	
	// Remove from state file
	removeRunnerFromState(port)
	
	// Remove from port config
	removePort(port)
	
	log.Printf("Killed code-runner on port %d (PID: %d)\n", port, targetPID)
	return nil
}

// killAllCodeRunners kills all running code-runners
func killAllCodeRunners() {
	state := loadRunnerState()
	
	if len(state.Runners) == 0 {
		log.Println("No running code-runners found")
		return
	}
	
	success := 0
	failed := 0
	
	for _, runner := range state.Runners {
		process, err := os.FindProcess(runner.PID)
		if err != nil {
			log.Printf("Failed to find process for code-runner on port %d (PID: %d): %v\n", 
				runner.Port, runner.PID, err)
			failed++
			continue
		}
		
		err = process.Kill()
		if err != nil {
			log.Printf("Failed to kill code-runner on port %d (PID: %d): %v\n", 
				runner.Port, runner.PID, err)
			failed++
		} else {
			log.Printf("Killed code-runner on port %d (PID: %d)\n", runner.Port, runner.PID)
			removePort(runner.Port)
			success++
		}
	}
	
	// Clear the state file
	saveRunnerState(RunnerState{Runners: make([]RunnerProcess, 0)})
	
	log.Printf("Successfully killed %d code-runners, failed to kill %d\n", success, failed)
}

// cleanup deletes configuration files
func cleanup() {
	log.Println("Cleaning up configuration files...")
	
	// Remove configuration files
	if err := os.Remove(ConfigFile); err != nil && !os.IsNotExist(err) {
		log.Printf("Error removing %s: %v", ConfigFile, err)
	} else {
		log.Printf("Removed %s", ConfigFile)
	}
	
	if err := os.Remove(RunnerStateFile); err != nil && !os.IsNotExist(err) {
		log.Printf("Error removing %s: %v", RunnerStateFile, err)
	} else {
		log.Printf("Removed %s", RunnerStateFile)
	}
	
	log.Println("Cleanup complete")
}

// setupCleanupHandler sets up signal handling for clean shutdown
func setupCleanupHandler() {
	c := make(chan os.Signal, 1)
	signal.Notify(c, os.Interrupt, syscall.SIGTERM)
	
	go func() {
		<-c
		log.Println("Shutdown signal received...")
		cleanup()
		os.Exit(0)
	}()
}

func main() {
	if len(os.Args) < 2 {
		fmt.Println("Usage: judge <command> [options]")
		fmt.Println("Commands:")
		fmt.Println("  serve              Start the judge serve")
		fmt.Println("  coderunner         Start a new code-runner")
		fmt.Println("  killcoderunner     Kill a specific code-runner")
		fmt.Println("  killallcoderunners Kill all code-runners")
		fmt.Println("  allcoderunners     List all code-runner ports")
		os.Exit(1)
	}

	switch os.Args[1] {
	case "serve":
		serveCmd := flag.NewFlagSet("serve", flag.ExitOnError)
		listenAddr := serveCmd.String("listen", "8080", "Port to listen on (e.g., 8080 or :8080)")
		serveCmd.Parse(os.Args[2:])

		addr := *listenAddr
		if !strings.Contains(addr, ":") {
			addr = ":" + addr
		}

		// Setup cleanup handler for SIGINT/SIGTERM
		setupCleanupHandler()
		
		// Also cleanup on normal exit
		defer cleanup()

		http.HandleFunc("/submit", submitHandler)

		log.Printf("Judge service running on %s\n", addr)
		log.Printf("Press Ctrl+C to exit (config files will be deleted)\n")
		log.Fatal(http.ListenAndServe(addr, nil))

	case "coderunner":
		runnerCmd := flag.NewFlagSet("coderunner", flag.ExitOnError)
		port := runnerCmd.Int("port", 0, "Port for the new code-runner (0 = auto-assign)")
		runnerCmd.Parse(os.Args[2:])

		// If port is not specified (or is 0), get the next available port
		if *port == 0 {
			*port = getNextPort()
		}

		startCodeRunner(*port)
		
	case "killcoderunner":
		killCmd := flag.NewFlagSet("killcoderunner", flag.ExitOnError)
		port := killCmd.Int("port", 0, "Port of the code-runner to kill")
		killCmd.Parse(os.Args[2:])
		
		if *port == 0 {
			fmt.Println("Error: --port is required")
			killCmd.PrintDefaults()
			os.Exit(1)
		}
		
		err := killCodeRunner(*port)
		if err != nil {
			fmt.Printf("Error: %v\n", err)
			os.Exit(1)
		}
		
	case "killallcoderunners":
		killAllCodeRunners()
		
	case "allcoderunners":
		ports := listAllPorts()
		if len(ports) == 0 {
			fmt.Println("No code-runners found")
		} else {
			fmt.Println("Code-runner ports:")
			for _, port := range ports {
				fmt.Printf("  %d\n", port)
			}
			fmt.Printf("Total: %d code-runners\n", len(ports))
		}

	default:
		fmt.Printf("Unknown command: %s\n", os.Args[1])
		os.Exit(1)
	}
}


func startCodeRunner(port int) {
	log.Printf("Starting code-runner on port %d\n", port)
	cmd := exec.Command("./code-runner/code-runner", "serve", "--listen", fmt.Sprintf("%d", port))
	cmd.Stdout = os.Stdout
	cmd.Stderr = os.Stderr
	
	if err := cmd.Start(); err != nil {
		log.Fatalf("Failed to start code-runner: %v", err)
	}
	
	// Store process info
	pid := cmd.Process.Pid
	addRunnerToState(port, pid)
	
	// Add port to configuration
	addPort(port)
	
	log.Printf("Code-runner started on port %d with PID %d\n", port, pid)
	
	// Wait for process in background
	go func() {
		if err := cmd.Wait(); err != nil {
			log.Printf("Code-runner on port %d exited with error: %v\n", port, err)
		} else {
			log.Printf("Code-runner on port %d exited normally\n", port)
		}
		// Update state when process ends
		removeRunnerFromState(port)
		// Don't remove port from configuration automatically
		// as it's part of the history
	}()
}

func submitHandler(w http.ResponseWriter, r *http.Request) {
	if r.Method != http.MethodPost {
		http.Error(w, "Invalid method", http.StatusMethodNotAllowed)
		return
	}

	var sub PendingSubmission
	if err := json.NewDecoder(r.Body).Decode(&sub); err != nil {
		http.Error(w, "Bad request", http.StatusBadRequest)
		return
	}

	log.Printf("ID=%v", sub.SubmissionID)

	state := loadRunnerState()
	mu.Lock()
	defer mu.Unlock()

	// Check if any code-runner is available
	for _, runner := range state.Runners {
		// Skip non-running or already busy runners
		if runner.State != "running" {
			continue
		}

		// Try to find an available runner
		if isBusy, _ := isRunnerBusy(runner.Port); !isBusy {
			log.Printf("Code-runner on port %d is free. Sending submission immediately.", runner.Port)
			go processSubmission(&sub, runner.Port)
			w.WriteHeader(http.StatusAccepted)
			w.Write([]byte("Submission accepted"))
			return
		}
	}

	// All code-runners are busy, queue the submission
	log.Println("All code-runners busy. Queuing submission.")
	queue = append(queue, &sub)
	w.WriteHeader(http.StatusAccepted)
	w.Write([]byte("Submission queued"))
}

// isRunnerBusy checks if a runner is currently busy
func isRunnerBusy(port int) (bool, error) {
	// For now, we'll assume runners are not busy by default
	return false, nil
}

func runnerDoneHandler(port int) {
	mu.Lock()
	defer mu.Unlock()
	
	if len(queue) > 0 {
		next := queue[0]
		queue = queue[1:]
		log.Printf("Sending next submission from queue to code-runner on port %d.", port)
		go processSubmission(next, port)
	} else {
		log.Printf("No more submissions. Code-runner on port %d now idle.", port)
	}
}

func processSubmission(sub *PendingSubmission, port int) {
	result, err := sendToCodeRunner(sub, port)
	if err != nil {
		log.Printf("Error sending to Code-Runner on port %d: %v\n", port, err)
		runnerDoneHandler(port)
		return
	}
	log.Printf("Code-Runner on port %d response: result=%v\n", port, result.Status)
	
	apiURL := fmt.Sprintf("http://localhost:5000/internalapi/judge/%d", sub.SubmissionID)

	requestBody, err := json.Marshal(result)
	if err != nil {
		log.Printf("Error marshaling result: %v\n", err)
		runnerDoneHandler(port)
		return
	}

	req, err := http.NewRequest("POST", apiURL, bytes.NewBuffer(requestBody))
	if err != nil {
		log.Printf("Error creating request: %v\n", err)
		runnerDoneHandler(port)
		return
	}
	req.Header.Set("Content-Type", "application/json")

	client := &http.Client{Timeout: 10 * time.Second}
	resp, err := client.Do(req)
	if err != nil {
		log.Printf("Error sending request to internal API: %v\n", err)
		runnerDoneHandler(port)
		return
	}
	defer resp.Body.Close()

	if resp.StatusCode != http.StatusOK {
		body, _ := io.ReadAll(resp.Body)
		log.Printf("Internal API returned non-OK status: %d, body: %s\n", resp.StatusCode, string(body))
	} else {
		log.Println("Successfully sent result to internal API")
	}

	runnerDoneHandler(port)
}

func sendToCodeRunner(sub *PendingSubmission, port int) (*RunResponse, error) {
	payload, err := json.Marshal(sub)
	if err != nil {
		return nil, fmt.Errorf("failed to marshal submission: %w", err)
	}

	req, err := http.NewRequest("POST", fmt.Sprintf("http://localhost:%d/run", port), bytes.NewReader(payload))
	if err != nil {
		return nil, err
	}
	req.Header.Set("Content-Type", "application/json")

	resp, err := http.DefaultClient.Do(req)
	if err != nil {
		return nil, err
	}
	defer resp.Body.Close()

	if resp.StatusCode != http.StatusOK {
		body, _ := io.ReadAll(resp.Body)
		return nil, fmt.Errorf("code-runner API error: %d %s", resp.StatusCode, string(body))
	}

	var result RunResponse
	if err := json.NewDecoder(resp.Body).Decode(&result); err != nil {
		return nil, err
	}

	return &result, nil
}
>>>>>>> ee53ba1f
<|MERGE_RESOLUTION|>--- conflicted
+++ resolved
@@ -1,820 +1,640 @@
-<<<<<<< HEAD
-package main
-
-import (
-	"bytes"
-	"encoding/json"
-	"fmt"
-	"io"
-	"log"
-	"net/http"
-	"os"
-	"sync"
-	"time"
-)
-
-type Result string
-
-const (
-	Accepted     Result = "Accepted"
-	CompileError Result = "CompileError"
-	WrongAnswer  Result = "WrongAnswer"
-	MemoryLimit  Result = "MemoryLimit"
-	TimeLimit    Result = "TimeLimit"
-	RuntimeError Result = "RuntimeError"
-)
-
-type RunResponse struct {
-	SubmissionID uint   `json:"submissionId"`
-	Status       Result `json:"status"`
-	Output       string `json:"output"`
-}
-
-type TestCase struct {
-	Input          string `json:"input"`
-	ExpectedOutput string `json:"expectedOutput"`
-}
-
-type PendingSubmission struct {
-	SubmissionID uint       `json:"submissionId"`
-	SourceCode   string     `json:"sourceCode"`
-	TestCases    []TestCase `json:"testCases"`
-	TimeLimit    string     `json:"timeLimit"`
-	MemoryLimit  string     `json:"memoryLimit"`
-	CPUCount     string     `json:"cpuCount"`
-	DockerImage  string     `json:"dockerImage"`
-}
-
-var (
-	queue []*PendingSubmission
-	mu    sync.Mutex
-	busy  bool
-)
-
-func main() {
-	http.HandleFunc("/submit", submitHandler)
-
-	log.Println("Judge service running on :8080")
-	log.Fatal(http.ListenAndServe(":8080", nil))
-}
-
-func submitHandler(w http.ResponseWriter, r *http.Request) {
-	if r.Method != http.MethodPost {
-		http.Error(w, "Invalid method", http.StatusMethodNotAllowed)
-		return
-	}
-
-	var sub PendingSubmission
-	if err := json.NewDecoder(r.Body).Decode(&sub); err != nil {
-		http.Error(w, "Bad request", http.StatusBadRequest)
-		return
-	}
-
-	log.Printf("ID=%v", sub.SubmissionID)
-
-	mu.Lock()
-	defer mu.Unlock()
-
-	if !busy {
-		log.Println("Code-Runner is free. Sending submission immediately.")
-		go processSubmission(&sub)
-		busy = true
-	} else {
-		log.Println("Code-Runner busy. Queuing submission.")
-		queue = append(queue, &sub)
-	}
-
-	w.WriteHeader(http.StatusAccepted)
-	w.Write([]byte("Submission accepted"))
-}
-
-func runnerDoneHandler() {
-	mu.Lock()
-	defer mu.Unlock()
-	if len(queue) > 0 {
-		next := queue[0]
-		queue = queue[1:]
-		log.Println("Sending next submission from queue.")
-		go processSubmission(next)
-		busy = true
-	} else {
-		log.Println("No more submissions. Code-Runner now idle.")
-		busy = false
-	}
-}
-
-func processSubmission(sub *PendingSubmission) {
-	result, err := sendToCodeRunner(sub)
-	if err != nil {
-		log.Printf("Error sending to Code-Runner: %v\n", err)
-		return
-	}
-	log.Printf("Code-Runner response: result=%v\n", result.Status)
-	runnerDoneHandler()
-
-	apiURL := fmt.Sprintf("http://localhost:5000/internalapi/judge/%d", sub.SubmissionID)
-
-	requestBody, err := json.Marshal(result)
-	if err != nil {
-		log.Printf("Error marshaling result: %v\n", err)
-		return
-	}
-
-	req, err := http.NewRequest("POST", apiURL, bytes.NewBuffer(requestBody))
-	if err != nil {
-		log.Printf("Error creating request: %v\n", err)
-		return
-	}
-	req.Header.Set("Content-Type", "application/json")
-	apiKey := os.Getenv("INTERNAL_API_KEY")
-	req.Header.Set("X-API-Key", apiKey)
-
-	client := &http.Client{Timeout: 10 * time.Second}
-	resp, err := client.Do(req)
-	if err != nil {
-		log.Printf("Error sending request to internal API: %v\n", err)
-		return
-	}
-	defer resp.Body.Close()
-
-	if resp.StatusCode != http.StatusOK {
-		body, _ := io.ReadAll(resp.Body)
-		log.Printf("Internal API returned non-OK status: %d, body: %s\n", resp.StatusCode, string(body))
-		return
-	}
-
-	log.Println("Successfully sent result to internal API")
-
-}
-
-func sendToCodeRunner(sub *PendingSubmission) (*RunResponse, error) {
-	payload, err := json.Marshal(sub)
-	if err != nil {
-		return nil, fmt.Errorf("failed to marshal submission: %w", err)
-	}
-
-	req, err := http.NewRequest("POST", "http://localhost:8081/run", bytes.NewReader(payload))
-	if err != nil {
-		return nil, err
-	}
-	req.Header.Set("Content-Type", "application/json")
-	apiKey := os.Getenv("INTERNAL_API_KEY")
-	req.Header.Set("X-API-Key", apiKey)
-
-	resp, err := http.DefaultClient.Do(req)
-	if err != nil {
-		return nil, err
-	}
-	defer resp.Body.Close()
-
-	if resp.StatusCode != http.StatusOK {
-		body, _ := io.ReadAll(resp.Body)
-		return nil, fmt.Errorf("code-runner API error: %d %s", resp.StatusCode, string(body))
-	}
-
-	var result RunResponse
-	if err := json.NewDecoder(resp.Body).Decode(&result); err != nil {
-		return nil, err
-	}
-
-	return &result, nil
-}
-=======
-package main
-
-import (
-	"bytes"
-	"encoding/json"
-	"flag"
-	"fmt"
-	"io"
-	"log"
-	"net/http"
-	"os"
-	"os/exec"
-	"os/signal"
-	"strings"
-	"sync"
-	"syscall"
-	"time"
-)
-
-type Result string
-
-const (
-	Accepted     Result = "Accepted"
-	CompileError Result = "CompileError"
-	WrongAnswer  Result = "WrongAnswer"
-	MemoryLimit  Result = "MemoryLimit"
-	TimeLimit    Result = "TimeLimit"
-	RuntimeError Result = "RuntimeError"
-)
-
-type RunResponse struct {
-	SubmissionID uint   `json:"submissionId"`
-	Status       Result `json:"status"`
-	Output       string `json:"output"`
-}
-
-type TestCase struct {
-	Input          string `json:"input"`
-	ExpectedOutput string `json:"expectedOutput"`
-}
-
-type PendingSubmission struct {
-	SubmissionID uint       `json:"submissionId"`
-	SourceCode   string     `json:"sourceCode"`
-	TestCases    []TestCase `json:"testCases"`
-	TimeLimit    string     `json:"timeLimit"`
-	MemoryLimit  string     `json:"memoryLimit"`
-	CPUCount     string     `json:"cpuCount"`
-	DockerImage  string     `json:"dockerImage"`
-}
-
-// CodeRunner represents a code-runner instance
-type CodeRunner struct {
-	Port    int
-	Busy    bool
-	Process *exec.Cmd
-}
-
-// PortConfig stores information about all code-runner ports
-type PortConfig struct {
-	Ports []int `json:"ports"` // List of all ports used by code-runners
-}
-
-// RunnerProcess stores information about a running code-runner
-type RunnerProcess struct {
-	Port  int        `json:"port"`
-	PID   int        `json:"pid"`
-	State string     `json:"state"`
-	Time  time.Time  `json:"startTime"`
-}
-
-// RunnerState stores the state of all running code-runners
-type RunnerState struct {
-	Runners []RunnerProcess `json:"runners"`
-}
-
-const (
-	ConfigFile       = "runner_config.json"
-	DefaultPort      = 8081
-	RunnerStateFile  = "runner_state.json"
-)
-
-var (
-	queue []*PendingSubmission
-	mu    sync.Mutex
-)
-
-// loadPortConfig loads the port configuration from JSON file
-func loadPortConfig() PortConfig {
-	config := PortConfig{Ports: []int{DefaultPort}}
-	
-	// Check if config file exists
-	if _, err := os.Stat(ConfigFile); os.IsNotExist(err) {
-		// Create default config file
-		savePortConfig(config)
-		return config
-	}
-	
-	// Read config file
-	data, err := os.ReadFile(ConfigFile)
-	if err != nil {
-		log.Printf("Error reading config file: %v, using default config", err)
-		return config
-	}
-	
-	// Parse config
-	err = json.Unmarshal(data, &config)
-	if err != nil {
-		log.Printf("Error parsing config file: %v, using default config", err)
-		return config
-	}
-	
-	return config
-}
-
-// savePortConfig saves the port configuration to JSON file
-func savePortConfig(config PortConfig) {
-	data, err := json.MarshalIndent(config, "", "  ")
-	if err != nil {
-		log.Printf("Error encoding config: %v", err)
-		return
-	}
-	
-	err = os.WriteFile(ConfigFile, data, 0644)
-	if err != nil {
-		log.Printf("Error writing config file: %v", err)
-	}
-}
-
-// addPort adds a port to the port configuration
-func addPort(port int) {
-	config := loadPortConfig()
-	
-	// Check if port already exists
-	for _, p := range config.Ports {
-		if p == port {
-			return // Port already in list
-		}
-	}
-	
-	// Add port to list
-	config.Ports = append(config.Ports, port)
-	savePortConfig(config)
-}
-
-// removePort removes a port from the port configuration
-func removePort(port int) {
-	config := loadPortConfig()
-	
-	// Filter out the port
-	newPorts := make([]int, 0)
-	for _, p := range config.Ports {
-		if p != port {
-			newPorts = append(newPorts, p)
-		}
-	}
-	
-	config.Ports = newPorts
-	savePortConfig(config)
-}
-
-// getNextPort gets the next available port
-func getNextPort() int {
-	config := loadPortConfig()
-	
-	if len(config.Ports) == 0 {
-		return DefaultPort + 1
-	}
-	
-	// Find highest port number
-	highestPort := DefaultPort
-	for _, port := range config.Ports {
-		if port > highestPort {
-			highestPort = port
-		}
-	}
-	
-	return highestPort + 1
-}
-
-// listAllPorts returns a list of all ports in use
-func listAllPorts() []int {
-	config := loadPortConfig()
-	return config.Ports
-}
-
-// loadRunnerState loads the state of running code-runners
-func loadRunnerState() RunnerState {
-	state := RunnerState{Runners: make([]RunnerProcess, 0)}
-	
-	// Check if state file exists
-	if _, err := os.Stat(RunnerStateFile); os.IsNotExist(err) {
-		return state
-	}
-	
-	// Read state file
-	data, err := os.ReadFile(RunnerStateFile)
-	if err != nil {
-		log.Printf("Error reading runner state file: %v", err)
-		return state
-	}
-	
-	// Parse state
-	err = json.Unmarshal(data, &state)
-	if err != nil {
-		log.Printf("Error parsing runner state file: %v", err)
-		return state
-	}
-	
-	return state
-}
-
-// saveRunnerState saves the state of running code-runners
-func saveRunnerState(state RunnerState) {
-	data, err := json.MarshalIndent(state, "", "  ")
-	if err != nil {
-		log.Printf("Error encoding runner state: %v", err)
-		return
-	}
-	
-	err = os.WriteFile(RunnerStateFile, data, 0644)
-	if err != nil {
-		log.Printf("Error writing runner state file: %v", err)
-	}
-}
-
-// addRunnerToState adds a runner process to the state file
-func addRunnerToState(port, pid int) {
-	state := loadRunnerState()
-	
-	// Check if runner already exists and update it
-	for i, runner := range state.Runners {
-		if runner.Port == port {
-			state.Runners[i].PID = pid
-			state.Runners[i].State = "running"
-			state.Runners[i].Time = time.Now()
-			saveRunnerState(state)
-			return
-		}
-	}
-	
-	// Add new runner
-	state.Runners = append(state.Runners, RunnerProcess{
-		Port:  port,
-		PID:   pid,
-		State: "running",
-		Time:  time.Now(),
-	})
-	
-	saveRunnerState(state)
-}
-
-// removeRunnerFromState removes a runner process from the state file
-func removeRunnerFromState(port int) {
-	state := loadRunnerState()
-	
-	// Filter out the runner with the given port
-	newRunners := make([]RunnerProcess, 0)
-	for _, runner := range state.Runners {
-		if runner.Port != port {
-			newRunners = append(newRunners, runner)
-		}
-	}
-	
-	state.Runners = newRunners
-	saveRunnerState(state)
-}
-
-// killCodeRunner kills a code-runner by port
-func killCodeRunner(port int) error {
-	state := loadRunnerState()
-	
-	// Find the runner with the given port
-	var targetPID int
-	found := false
-	
-	for _, runner := range state.Runners {
-		if runner.Port == port {
-			targetPID = runner.PID
-			found = true
-			break
-		}
-	}
-	
-	if !found {
-		return fmt.Errorf("no code-runner found on port %d", port)
-	}
-	
-	// Kill the process
-	process, err := os.FindProcess(targetPID)
-	if err != nil {
-		return fmt.Errorf("failed to find process with PID %d: %v", targetPID, err)
-	}
-	
-	err = process.Kill()
-	if err != nil {
-		return fmt.Errorf("failed to kill process with PID %d: %v", targetPID, err)
-	}
-	
-	// Remove from state file
-	removeRunnerFromState(port)
-	
-	// Remove from port config
-	removePort(port)
-	
-	log.Printf("Killed code-runner on port %d (PID: %d)\n", port, targetPID)
-	return nil
-}
-
-// killAllCodeRunners kills all running code-runners
-func killAllCodeRunners() {
-	state := loadRunnerState()
-	
-	if len(state.Runners) == 0 {
-		log.Println("No running code-runners found")
-		return
-	}
-	
-	success := 0
-	failed := 0
-	
-	for _, runner := range state.Runners {
-		process, err := os.FindProcess(runner.PID)
-		if err != nil {
-			log.Printf("Failed to find process for code-runner on port %d (PID: %d): %v\n", 
-				runner.Port, runner.PID, err)
-			failed++
-			continue
-		}
-		
-		err = process.Kill()
-		if err != nil {
-			log.Printf("Failed to kill code-runner on port %d (PID: %d): %v\n", 
-				runner.Port, runner.PID, err)
-			failed++
-		} else {
-			log.Printf("Killed code-runner on port %d (PID: %d)\n", runner.Port, runner.PID)
-			removePort(runner.Port)
-			success++
-		}
-	}
-	
-	// Clear the state file
-	saveRunnerState(RunnerState{Runners: make([]RunnerProcess, 0)})
-	
-	log.Printf("Successfully killed %d code-runners, failed to kill %d\n", success, failed)
-}
-
-// cleanup deletes configuration files
-func cleanup() {
-	log.Println("Cleaning up configuration files...")
-	
-	// Remove configuration files
-	if err := os.Remove(ConfigFile); err != nil && !os.IsNotExist(err) {
-		log.Printf("Error removing %s: %v", ConfigFile, err)
-	} else {
-		log.Printf("Removed %s", ConfigFile)
-	}
-	
-	if err := os.Remove(RunnerStateFile); err != nil && !os.IsNotExist(err) {
-		log.Printf("Error removing %s: %v", RunnerStateFile, err)
-	} else {
-		log.Printf("Removed %s", RunnerStateFile)
-	}
-	
-	log.Println("Cleanup complete")
-}
-
-// setupCleanupHandler sets up signal handling for clean shutdown
-func setupCleanupHandler() {
-	c := make(chan os.Signal, 1)
-	signal.Notify(c, os.Interrupt, syscall.SIGTERM)
-	
-	go func() {
-		<-c
-		log.Println("Shutdown signal received...")
-		cleanup()
-		os.Exit(0)
-	}()
-}
-
-func main() {
-	if len(os.Args) < 2 {
-		fmt.Println("Usage: judge <command> [options]")
-		fmt.Println("Commands:")
-		fmt.Println("  serve              Start the judge serve")
-		fmt.Println("  coderunner         Start a new code-runner")
-		fmt.Println("  killcoderunner     Kill a specific code-runner")
-		fmt.Println("  killallcoderunners Kill all code-runners")
-		fmt.Println("  allcoderunners     List all code-runner ports")
-		os.Exit(1)
-	}
-
-	switch os.Args[1] {
-	case "serve":
-		serveCmd := flag.NewFlagSet("serve", flag.ExitOnError)
-		listenAddr := serveCmd.String("listen", "8080", "Port to listen on (e.g., 8080 or :8080)")
-		serveCmd.Parse(os.Args[2:])
-
-		addr := *listenAddr
-		if !strings.Contains(addr, ":") {
-			addr = ":" + addr
-		}
-
-		// Setup cleanup handler for SIGINT/SIGTERM
-		setupCleanupHandler()
-		
-		// Also cleanup on normal exit
-		defer cleanup()
-
-		http.HandleFunc("/submit", submitHandler)
-
-		log.Printf("Judge service running on %s\n", addr)
-		log.Printf("Press Ctrl+C to exit (config files will be deleted)\n")
-		log.Fatal(http.ListenAndServe(addr, nil))
-
-	case "coderunner":
-		runnerCmd := flag.NewFlagSet("coderunner", flag.ExitOnError)
-		port := runnerCmd.Int("port", 0, "Port for the new code-runner (0 = auto-assign)")
-		runnerCmd.Parse(os.Args[2:])
-
-		// If port is not specified (or is 0), get the next available port
-		if *port == 0 {
-			*port = getNextPort()
-		}
-
-		startCodeRunner(*port)
-		
-	case "killcoderunner":
-		killCmd := flag.NewFlagSet("killcoderunner", flag.ExitOnError)
-		port := killCmd.Int("port", 0, "Port of the code-runner to kill")
-		killCmd.Parse(os.Args[2:])
-		
-		if *port == 0 {
-			fmt.Println("Error: --port is required")
-			killCmd.PrintDefaults()
-			os.Exit(1)
-		}
-		
-		err := killCodeRunner(*port)
-		if err != nil {
-			fmt.Printf("Error: %v\n", err)
-			os.Exit(1)
-		}
-		
-	case "killallcoderunners":
-		killAllCodeRunners()
-		
-	case "allcoderunners":
-		ports := listAllPorts()
-		if len(ports) == 0 {
-			fmt.Println("No code-runners found")
-		} else {
-			fmt.Println("Code-runner ports:")
-			for _, port := range ports {
-				fmt.Printf("  %d\n", port)
-			}
-			fmt.Printf("Total: %d code-runners\n", len(ports))
-		}
-
-	default:
-		fmt.Printf("Unknown command: %s\n", os.Args[1])
-		os.Exit(1)
-	}
-}
-
-
-func startCodeRunner(port int) {
-	log.Printf("Starting code-runner on port %d\n", port)
-	cmd := exec.Command("./code-runner/code-runner", "serve", "--listen", fmt.Sprintf("%d", port))
-	cmd.Stdout = os.Stdout
-	cmd.Stderr = os.Stderr
-	
-	if err := cmd.Start(); err != nil {
-		log.Fatalf("Failed to start code-runner: %v", err)
-	}
-	
-	// Store process info
-	pid := cmd.Process.Pid
-	addRunnerToState(port, pid)
-	
-	// Add port to configuration
-	addPort(port)
-	
-	log.Printf("Code-runner started on port %d with PID %d\n", port, pid)
-	
-	// Wait for process in background
-	go func() {
-		if err := cmd.Wait(); err != nil {
-			log.Printf("Code-runner on port %d exited with error: %v\n", port, err)
-		} else {
-			log.Printf("Code-runner on port %d exited normally\n", port)
-		}
-		// Update state when process ends
-		removeRunnerFromState(port)
-		// Don't remove port from configuration automatically
-		// as it's part of the history
-	}()
-}
-
-func submitHandler(w http.ResponseWriter, r *http.Request) {
-	if r.Method != http.MethodPost {
-		http.Error(w, "Invalid method", http.StatusMethodNotAllowed)
-		return
-	}
-
-	var sub PendingSubmission
-	if err := json.NewDecoder(r.Body).Decode(&sub); err != nil {
-		http.Error(w, "Bad request", http.StatusBadRequest)
-		return
-	}
-
-	log.Printf("ID=%v", sub.SubmissionID)
-
-	state := loadRunnerState()
-	mu.Lock()
-	defer mu.Unlock()
-
-	// Check if any code-runner is available
-	for _, runner := range state.Runners {
-		// Skip non-running or already busy runners
-		if runner.State != "running" {
-			continue
-		}
-
-		// Try to find an available runner
-		if isBusy, _ := isRunnerBusy(runner.Port); !isBusy {
-			log.Printf("Code-runner on port %d is free. Sending submission immediately.", runner.Port)
-			go processSubmission(&sub, runner.Port)
-			w.WriteHeader(http.StatusAccepted)
-			w.Write([]byte("Submission accepted"))
-			return
-		}
-	}
-
-	// All code-runners are busy, queue the submission
-	log.Println("All code-runners busy. Queuing submission.")
-	queue = append(queue, &sub)
-	w.WriteHeader(http.StatusAccepted)
-	w.Write([]byte("Submission queued"))
-}
-
-// isRunnerBusy checks if a runner is currently busy
-func isRunnerBusy(port int) (bool, error) {
-	// For now, we'll assume runners are not busy by default
-	return false, nil
-}
-
-func runnerDoneHandler(port int) {
-	mu.Lock()
-	defer mu.Unlock()
-	
-	if len(queue) > 0 {
-		next := queue[0]
-		queue = queue[1:]
-		log.Printf("Sending next submission from queue to code-runner on port %d.", port)
-		go processSubmission(next, port)
-	} else {
-		log.Printf("No more submissions. Code-runner on port %d now idle.", port)
-	}
-}
-
-func processSubmission(sub *PendingSubmission, port int) {
-	result, err := sendToCodeRunner(sub, port)
-	if err != nil {
-		log.Printf("Error sending to Code-Runner on port %d: %v\n", port, err)
-		runnerDoneHandler(port)
-		return
-	}
-	log.Printf("Code-Runner on port %d response: result=%v\n", port, result.Status)
-	
-	apiURL := fmt.Sprintf("http://localhost:5000/internalapi/judge/%d", sub.SubmissionID)
-
-	requestBody, err := json.Marshal(result)
-	if err != nil {
-		log.Printf("Error marshaling result: %v\n", err)
-		runnerDoneHandler(port)
-		return
-	}
-
-	req, err := http.NewRequest("POST", apiURL, bytes.NewBuffer(requestBody))
-	if err != nil {
-		log.Printf("Error creating request: %v\n", err)
-		runnerDoneHandler(port)
-		return
-	}
-	req.Header.Set("Content-Type", "application/json")
-
-	client := &http.Client{Timeout: 10 * time.Second}
-	resp, err := client.Do(req)
-	if err != nil {
-		log.Printf("Error sending request to internal API: %v\n", err)
-		runnerDoneHandler(port)
-		return
-	}
-	defer resp.Body.Close()
-
-	if resp.StatusCode != http.StatusOK {
-		body, _ := io.ReadAll(resp.Body)
-		log.Printf("Internal API returned non-OK status: %d, body: %s\n", resp.StatusCode, string(body))
-	} else {
-		log.Println("Successfully sent result to internal API")
-	}
-
-	runnerDoneHandler(port)
-}
-
-func sendToCodeRunner(sub *PendingSubmission, port int) (*RunResponse, error) {
-	payload, err := json.Marshal(sub)
-	if err != nil {
-		return nil, fmt.Errorf("failed to marshal submission: %w", err)
-	}
-
-	req, err := http.NewRequest("POST", fmt.Sprintf("http://localhost:%d/run", port), bytes.NewReader(payload))
-	if err != nil {
-		return nil, err
-	}
-	req.Header.Set("Content-Type", "application/json")
-
-	resp, err := http.DefaultClient.Do(req)
-	if err != nil {
-		return nil, err
-	}
-	defer resp.Body.Close()
-
-	if resp.StatusCode != http.StatusOK {
-		body, _ := io.ReadAll(resp.Body)
-		return nil, fmt.Errorf("code-runner API error: %d %s", resp.StatusCode, string(body))
-	}
-
-	var result RunResponse
-	if err := json.NewDecoder(resp.Body).Decode(&result); err != nil {
-		return nil, err
-	}
-
-	return &result, nil
-}
->>>>>>> ee53ba1f
+package main
+
+import (
+	"bytes"
+	"encoding/json"
+	"flag"
+	"fmt"
+	"io"
+	"log"
+	"net/http"
+	"os"
+	"os/exec"
+	"os/signal"
+	"strings"
+	"sync"
+	"syscall"
+	"time"
+)
+
+type Result string
+
+const (
+	Accepted     Result = "Accepted"
+	CompileError Result = "CompileError"
+	WrongAnswer  Result = "WrongAnswer"
+	MemoryLimit  Result = "MemoryLimit"
+	TimeLimit    Result = "TimeLimit"
+	RuntimeError Result = "RuntimeError"
+)
+
+type RunResponse struct {
+	SubmissionID uint   `json:"submissionId"`
+	Status       Result `json:"status"`
+	Output       string `json:"output"`
+}
+
+type TestCase struct {
+	Input          string `json:"input"`
+	ExpectedOutput string `json:"expectedOutput"`
+}
+
+type PendingSubmission struct {
+	SubmissionID uint       `json:"submissionId"`
+	SourceCode   string     `json:"sourceCode"`
+	TestCases    []TestCase `json:"testCases"`
+	TimeLimit    string     `json:"timeLimit"`
+	MemoryLimit  string     `json:"memoryLimit"`
+	CPUCount     string     `json:"cpuCount"`
+	DockerImage  string     `json:"dockerImage"`
+}
+
+// CodeRunner represents a code-runner instance
+type CodeRunner struct {
+	Port    int
+	Busy    bool
+	Process *exec.Cmd
+}
+
+// PortConfig stores information about all code-runner ports
+type PortConfig struct {
+	Ports []int `json:"ports"` // List of all ports used by code-runners
+}
+
+// RunnerProcess stores information about a running code-runner
+type RunnerProcess struct {
+	Port  int       `json:"port"`
+	PID   int       `json:"pid"`
+	State string    `json:"state"`
+	Time  time.Time `json:"startTime"`
+}
+
+// RunnerState stores the state of all running code-runners
+type RunnerState struct {
+	Runners []RunnerProcess `json:"runners"`
+}
+
+const (
+	ConfigFile      = "runner_config.json"
+	DefaultPort     = 8081
+	RunnerStateFile = "runner_state.json"
+)
+
+var (
+	queue []*PendingSubmission
+	mu    sync.Mutex
+)
+
+// loadPortConfig loads the port configuration from JSON file
+func loadPortConfig() PortConfig {
+	config := PortConfig{Ports: []int{DefaultPort}}
+
+	// Check if config file exists
+	if _, err := os.Stat(ConfigFile); os.IsNotExist(err) {
+		// Create default config file
+		savePortConfig(config)
+		return config
+	}
+
+	// Read config file
+	data, err := os.ReadFile(ConfigFile)
+	if err != nil {
+		log.Printf("Error reading config file: %v, using default config", err)
+		return config
+	}
+
+	// Parse config
+	err = json.Unmarshal(data, &config)
+	if err != nil {
+		log.Printf("Error parsing config file: %v, using default config", err)
+		return config
+	}
+
+	return config
+}
+
+// savePortConfig saves the port configuration to JSON file
+func savePortConfig(config PortConfig) {
+	data, err := json.MarshalIndent(config, "", "  ")
+	if err != nil {
+		log.Printf("Error encoding config: %v", err)
+		return
+	}
+
+	err = os.WriteFile(ConfigFile, data, 0644)
+	if err != nil {
+		log.Printf("Error writing config file: %v", err)
+	}
+}
+
+// addPort adds a port to the port configuration
+func addPort(port int) {
+	config := loadPortConfig()
+
+	// Check if port already exists
+	for _, p := range config.Ports {
+		if p == port {
+			return // Port already in list
+		}
+	}
+
+	// Add port to list
+	config.Ports = append(config.Ports, port)
+	savePortConfig(config)
+}
+
+// removePort removes a port from the port configuration
+func removePort(port int) {
+	config := loadPortConfig()
+
+	// Filter out the port
+	newPorts := make([]int, 0)
+	for _, p := range config.Ports {
+		if p != port {
+			newPorts = append(newPorts, p)
+		}
+	}
+
+	config.Ports = newPorts
+	savePortConfig(config)
+}
+
+// getNextPort gets the next available port
+func getNextPort() int {
+	config := loadPortConfig()
+
+	if len(config.Ports) == 0 {
+		return DefaultPort + 1
+	}
+
+	// Find highest port number
+	highestPort := DefaultPort
+	for _, port := range config.Ports {
+		if port > highestPort {
+			highestPort = port
+		}
+	}
+
+	return highestPort + 1
+}
+
+// listAllPorts returns a list of all ports in use
+func listAllPorts() []int {
+	config := loadPortConfig()
+	return config.Ports
+}
+
+// loadRunnerState loads the state of running code-runners
+func loadRunnerState() RunnerState {
+	state := RunnerState{Runners: make([]RunnerProcess, 0)}
+
+	// Check if state file exists
+	if _, err := os.Stat(RunnerStateFile); os.IsNotExist(err) {
+		return state
+	}
+
+	// Read state file
+	data, err := os.ReadFile(RunnerStateFile)
+	if err != nil {
+		log.Printf("Error reading runner state file: %v", err)
+		return state
+	}
+
+	// Parse state
+	err = json.Unmarshal(data, &state)
+	if err != nil {
+		log.Printf("Error parsing runner state file: %v", err)
+		return state
+	}
+
+	return state
+}
+
+// saveRunnerState saves the state of running code-runners
+func saveRunnerState(state RunnerState) {
+	data, err := json.MarshalIndent(state, "", "  ")
+	if err != nil {
+		log.Printf("Error encoding runner state: %v", err)
+		return
+	}
+
+	err = os.WriteFile(RunnerStateFile, data, 0644)
+	if err != nil {
+		log.Printf("Error writing runner state file: %v", err)
+	}
+}
+
+// addRunnerToState adds a runner process to the state file
+func addRunnerToState(port, pid int) {
+	state := loadRunnerState()
+
+	// Check if runner already exists and update it
+	for i, runner := range state.Runners {
+		if runner.Port == port {
+			state.Runners[i].PID = pid
+			state.Runners[i].State = "running"
+			state.Runners[i].Time = time.Now()
+			saveRunnerState(state)
+			return
+		}
+	}
+
+	// Add new runner
+	state.Runners = append(state.Runners, RunnerProcess{
+		Port:  port,
+		PID:   pid,
+		State: "running",
+		Time:  time.Now(),
+	})
+
+	saveRunnerState(state)
+}
+
+// removeRunnerFromState removes a runner process from the state file
+func removeRunnerFromState(port int) {
+	state := loadRunnerState()
+
+	// Filter out the runner with the given port
+	newRunners := make([]RunnerProcess, 0)
+	for _, runner := range state.Runners {
+		if runner.Port != port {
+			newRunners = append(newRunners, runner)
+		}
+	}
+
+	state.Runners = newRunners
+	saveRunnerState(state)
+}
+
+// killCodeRunner kills a code-runner by port
+func killCodeRunner(port int) error {
+	state := loadRunnerState()
+
+	// Find the runner with the given port
+	var targetPID int
+	found := false
+
+	for _, runner := range state.Runners {
+		if runner.Port == port {
+			targetPID = runner.PID
+			found = true
+			break
+		}
+	}
+
+	if !found {
+		return fmt.Errorf("no code-runner found on port %d", port)
+	}
+
+	// Kill the process
+	process, err := os.FindProcess(targetPID)
+	if err != nil {
+		return fmt.Errorf("failed to find process with PID %d: %v", targetPID, err)
+	}
+
+	err = process.Kill()
+	if err != nil {
+		return fmt.Errorf("failed to kill process with PID %d: %v", targetPID, err)
+	}
+
+	// Remove from state file
+	removeRunnerFromState(port)
+
+	// Remove from port config
+	removePort(port)
+
+	log.Printf("Killed code-runner on port %d (PID: %d)\n", port, targetPID)
+	return nil
+}
+
+// killAllCodeRunners kills all running code-runners
+func killAllCodeRunners() {
+	state := loadRunnerState()
+
+	if len(state.Runners) == 0 {
+		log.Println("No running code-runners found")
+		return
+	}
+
+	success := 0
+	failed := 0
+
+	for _, runner := range state.Runners {
+		process, err := os.FindProcess(runner.PID)
+		if err != nil {
+			log.Printf("Failed to find process for code-runner on port %d (PID: %d): %v\n",
+				runner.Port, runner.PID, err)
+			failed++
+			continue
+		}
+
+		err = process.Kill()
+		if err != nil {
+			log.Printf("Failed to kill code-runner on port %d (PID: %d): %v\n",
+				runner.Port, runner.PID, err)
+			failed++
+		} else {
+			log.Printf("Killed code-runner on port %d (PID: %d)\n", runner.Port, runner.PID)
+			removePort(runner.Port)
+			success++
+		}
+	}
+
+	// Clear the state file
+	saveRunnerState(RunnerState{Runners: make([]RunnerProcess, 0)})
+
+	log.Printf("Successfully killed %d code-runners, failed to kill %d\n", success, failed)
+}
+
+// cleanup deletes configuration files
+func cleanup() {
+	log.Println("Cleaning up configuration files...")
+
+	// Remove configuration files
+	if err := os.Remove(ConfigFile); err != nil && !os.IsNotExist(err) {
+		log.Printf("Error removing %s: %v", ConfigFile, err)
+	} else {
+		log.Printf("Removed %s", ConfigFile)
+	}
+
+	if err := os.Remove(RunnerStateFile); err != nil && !os.IsNotExist(err) {
+		log.Printf("Error removing %s: %v", RunnerStateFile, err)
+	} else {
+		log.Printf("Removed %s", RunnerStateFile)
+	}
+
+	log.Println("Cleanup complete")
+}
+
+// setupCleanupHandler sets up signal handling for clean shutdown
+func setupCleanupHandler() {
+	c := make(chan os.Signal, 1)
+	signal.Notify(c, os.Interrupt, syscall.SIGTERM)
+
+	go func() {
+		<-c
+		log.Println("Shutdown signal received...")
+		cleanup()
+		os.Exit(0)
+	}()
+}
+
+func main() {
+	if len(os.Args) < 2 {
+		fmt.Println("Usage: judge <command> [options]")
+		fmt.Println("Commands:")
+		fmt.Println("  serve              Start the judge serve")
+		fmt.Println("  coderunner         Start a new code-runner")
+		fmt.Println("  killcoderunner     Kill a specific code-runner")
+		fmt.Println("  killallcoderunners Kill all code-runners")
+		fmt.Println("  allcoderunners     List all code-runner ports")
+		os.Exit(1)
+	}
+
+	switch os.Args[1] {
+	case "serve":
+		serveCmd := flag.NewFlagSet("serve", flag.ExitOnError)
+		listenAddr := serveCmd.String("listen", "8080", "Port to listen on (e.g., 8080 or :8080)")
+		serveCmd.Parse(os.Args[2:])
+
+		addr := *listenAddr
+		if !strings.Contains(addr, ":") {
+			addr = ":" + addr
+		}
+
+		// Setup cleanup handler for SIGINT/SIGTERM
+		setupCleanupHandler()
+
+		// Also cleanup on normal exit
+		defer cleanup()
+
+		http.HandleFunc("/submit", submitHandler)
+
+		log.Printf("Judge service running on %s\n", addr)
+		log.Printf("Press Ctrl+C to exit (config files will be deleted)\n")
+		log.Fatal(http.ListenAndServe(addr, nil))
+
+	case "coderunner":
+		runnerCmd := flag.NewFlagSet("coderunner", flag.ExitOnError)
+		port := runnerCmd.Int("port", 0, "Port for the new code-runner (0 = auto-assign)")
+		runnerCmd.Parse(os.Args[2:])
+
+		// If port is not specified (or is 0), get the next available port
+		if *port == 0 {
+			*port = getNextPort()
+		}
+
+		startCodeRunner(*port)
+
+	case "killcoderunner":
+		killCmd := flag.NewFlagSet("killcoderunner", flag.ExitOnError)
+		port := killCmd.Int("port", 0, "Port of the code-runner to kill")
+		killCmd.Parse(os.Args[2:])
+
+		if *port == 0 {
+			fmt.Println("Error: --port is required")
+			killCmd.PrintDefaults()
+			os.Exit(1)
+		}
+
+		err := killCodeRunner(*port)
+		if err != nil {
+			fmt.Printf("Error: %v\n", err)
+			os.Exit(1)
+		}
+
+	case "killallcoderunners":
+		killAllCodeRunners()
+
+	case "allcoderunners":
+		ports := listAllPorts()
+		if len(ports) == 0 {
+			fmt.Println("No code-runners found")
+		} else {
+			fmt.Println("Code-runner ports:")
+			for _, port := range ports {
+				fmt.Printf("  %d\n", port)
+			}
+			fmt.Printf("Total: %d code-runners\n", len(ports))
+		}
+
+	default:
+		fmt.Printf("Unknown command: %s\n", os.Args[1])
+		os.Exit(1)
+	}
+}
+
+func startCodeRunner(port int) {
+	log.Printf("Starting code-runner on port %d\n", port)
+	cmd := exec.Command("./code-runner/code-runner", "serve", "--listen", fmt.Sprintf("%d", port))
+	cmd.Stdout = os.Stdout
+	cmd.Stderr = os.Stderr
+
+	if err := cmd.Start(); err != nil {
+		log.Fatalf("Failed to start code-runner: %v", err)
+	}
+
+	// Store process info
+	pid := cmd.Process.Pid
+	addRunnerToState(port, pid)
+
+	// Add port to configuration
+	addPort(port)
+
+	log.Printf("Code-runner started on port %d with PID %d\n", port, pid)
+
+	// Wait for process in background
+	go func() {
+		if err := cmd.Wait(); err != nil {
+			log.Printf("Code-runner on port %d exited with error: %v\n", port, err)
+		} else {
+			log.Printf("Code-runner on port %d exited normally\n", port)
+		}
+		// Update state when process ends
+		removeRunnerFromState(port)
+		// Don't remove port from configuration automatically
+		// as it's part of the history
+	}()
+}
+
+func submitHandler(w http.ResponseWriter, r *http.Request) {
+	if r.Method != http.MethodPost {
+		http.Error(w, "Invalid method", http.StatusMethodNotAllowed)
+		return
+	}
+
+	var sub PendingSubmission
+	if err := json.NewDecoder(r.Body).Decode(&sub); err != nil {
+		http.Error(w, "Bad request", http.StatusBadRequest)
+		return
+	}
+
+	log.Printf("ID=%v", sub.SubmissionID)
+
+	state := loadRunnerState()
+	mu.Lock()
+	defer mu.Unlock()
+
+	// Check if any code-runner is available
+	for _, runner := range state.Runners {
+		// Skip non-running or already busy runners
+		if runner.State != "running" {
+			continue
+		}
+
+		// Try to find an available runner
+		if isBusy, _ := isRunnerBusy(runner.Port); !isBusy {
+			log.Printf("Code-runner on port %d is free. Sending submission immediately.", runner.Port)
+			go processSubmission(&sub, runner.Port)
+			w.WriteHeader(http.StatusAccepted)
+			w.Write([]byte("Submission accepted"))
+			return
+		}
+	}
+
+	// All code-runners are busy, queue the submission
+	log.Println("All code-runners busy. Queuing submission.")
+	queue = append(queue, &sub)
+	w.WriteHeader(http.StatusAccepted)
+	w.Write([]byte("Submission queued"))
+}
+
+// isRunnerBusy checks if a runner is currently busy
+func isRunnerBusy(port int) (bool, error) {
+	// For now, we'll assume runners are not busy by default
+	return false, nil
+}
+
+func runnerDoneHandler(port int) {
+	mu.Lock()
+	defer mu.Unlock()
+
+	if len(queue) > 0 {
+		next := queue[0]
+		queue = queue[1:]
+		log.Printf("Sending next submission from queue to code-runner on port %d.", port)
+		go processSubmission(next, port)
+	} else {
+		log.Printf("No more submissions. Code-runner on port %d now idle.", port)
+	}
+}
+
+func processSubmission(sub *PendingSubmission, port int) {
+	result, err := sendToCodeRunner(sub, port)
+	if err != nil {
+		log.Printf("Error sending to Code-Runner on port %d: %v\n", port, err)
+		runnerDoneHandler(port)
+		return
+	}
+	log.Printf("Code-Runner on port %d response: result=%v\n", port, result.Status)
+
+	apiURL := fmt.Sprintf("http://localhost:5000/internalapi/judge/%d", sub.SubmissionID)
+
+	requestBody, err := json.Marshal(result)
+	if err != nil {
+		log.Printf("Error marshaling result: %v\n", err)
+		runnerDoneHandler(port)
+		return
+	}
+
+	req, err := http.NewRequest("POST", apiURL, bytes.NewBuffer(requestBody))
+	if err != nil {
+		log.Printf("Error creating request: %v\n", err)
+		runnerDoneHandler(port)
+		return
+	}
+	req.Header.Set("Content-Type", "application/json")
+	apiKey := os.Getenv("INTERNAL_API_KEY")
+	req.Header.Set("X-API-Key", apiKey)
+
+	client := &http.Client{Timeout: 10 * time.Second}
+	resp, err := client.Do(req)
+	if err != nil {
+		log.Printf("Error sending request to internal API: %v\n", err)
+		runnerDoneHandler(port)
+		return
+	}
+	defer resp.Body.Close()
+
+	if resp.StatusCode != http.StatusOK {
+		body, _ := io.ReadAll(resp.Body)
+		log.Printf("Internal API returned non-OK status: %d, body: %s\n", resp.StatusCode, string(body))
+	} else {
+		log.Println("Successfully sent result to internal API")
+	}
+
+	runnerDoneHandler(port)
+}
+
+func sendToCodeRunner(sub *PendingSubmission, port int) (*RunResponse, error) {
+	payload, err := json.Marshal(sub)
+	if err != nil {
+		return nil, fmt.Errorf("failed to marshal submission: %w", err)
+	}
+
+	req, err := http.NewRequest("POST", fmt.Sprintf("http://localhost:%d/run", port), bytes.NewReader(payload))
+	if err != nil {
+		return nil, err
+	}
+	req.Header.Set("Content-Type", "application/json")
+	apiKey := os.Getenv("INTERNAL_API_KEY")
+	req.Header.Set("X-API-Key", apiKey)
+
+	resp, err := http.DefaultClient.Do(req)
+	if err != nil {
+		return nil, err
+	}
+	defer resp.Body.Close()
+
+	if resp.StatusCode != http.StatusOK {
+		body, _ := io.ReadAll(resp.Body)
+		return nil, fmt.Errorf("code-runner API error: %d %s", resp.StatusCode, string(body))
+	}
+
+	var result RunResponse
+	if err := json.NewDecoder(resp.Body).Decode(&result); err != nil {
+		return nil, err
+	}
+
+	return &result, nil
+}